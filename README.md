<div align="center">
  <a href="https://github.com/ReversecLabs/spikee">
    <picture>
      <source srcset="/images/logo-dark.png" media="(prefers-color-scheme: dark)">
      <source srcset="/images/logo-light.png" media="(prefers-color-scheme: light)">
      <img src="/images/logo-light.png" alt="Spikee Logo" width="200">
    </picture>
  </a>
  <br>
  <h1>Simple Prompt Injection Kit for Evaluation and Exploitation</h1>
</div>

_Version: 0.3.1_


Developed by Reversec Labs, `spikee` is a toolkit for assessing the resilience of LLMs, guardrails, and applications against prompt injection and jailbreaking. Spikee's strength is its modular design, which allows for easy customization of every part of the testing process.

---

## Table of Contents

- [Spikee Use Cases](#spikee-use-cases)
- [The Spikee Architecture](#the-spikee-architecture)
- [Documentation](#documentation)
- [Installation](#1-installation)
  - [Local Installation (From Source)](#12-local-installation-from-source)
  - [Local Inference Dependencies](#13-local-inference-dependencies)
- [Core Workflow: A Practical Guide](#2-core-workflow-a-practical-guide)
  - [Step 1: Initialize a Workspace](#step-1-initialize-a-workspace)
  - [Step 2: Explore Available Components](#step-2-explore-available-components)
  - [Step 3: Choose a Scenario and Generate a Dataset](#step-3-choose-a-scenario-and-generate-a-dataset)
    - [Scenario A: Testing a Standalone LLM](#scenario-a-testing-a-standalone-llm)
    - [Scenario B: Testing an LLM Application](#scenario-b-testing-an-llm-application)
    - [Bonus: Including standalone attacks](#bonus-including-standalone-attacks)
  - [Step 4: Test a Target](#step-4-test-a-target)
    - [A. Basic LLM Test](#a-basic-llm-test)
    - [B. Testing a Custom LLM Application](#b-testing-a-custom-llm-application)
    - [C. Enhancing Tests with Attacks](#c-enhancing-tests-with-attacks)
    - [C. Testing a Sample of a Large Dataset](#c-testing-a-sample-of-a-large-dataset)
    - [D. Evaluating Guardrails](#d-evaluating-guardrails)
  - [Step 5: Analyze the Results](#step-5-analyze-the-results)
- [Contributing](#3-contributing)
  - [Questions or Feedback?](#questions-or-feedback)

---

## Spikee Use Cases
<div align="center">
    <img src="docs/spikee-usecases.png" width="700px">
</div>

## The Spikee Architecture

Spikee operates in two stages: generating a test dataset, and executing tests against a target using the dataset. Each stage is powered by easy-to-customize Python modules.

<div align="center">
    <img src="docs/spikee-architecture.png" width="700px">
</div>

## Documentation

This README provides a practical guide to the core workflow. For advanced topics, see the detailed documentation:

1.  **[Built-in Seeds and Datasets](./docs/01_builtin_seeds_and_datasets.md)**: An overview of all built-in datasets.
2.  **[Dataset Generation Options](./docs/02_dataset_generation_options.md)**: A reference for all `spikee generate` flags.
3.  **[Creating Custom Targets](./docs/03_custom_targets.md)**: Interact with any LLM, API, or guardrail.
4.  **[Developing Custom Plugins](./docs/04_custom_plugins.md)**: Statically transform and obfuscate payloads.
5.  **[Writing Dynamic Attack Scripts](./docs/05_dynamic_attacks.md)**: Create iterative, adaptive attack logic.
6.  **[Judges: Evaluating Attack Success](./docs/06_judges.md)**: Define custom success criteria for tests.
7.  **[Testing Guardrails](./docs/07_guardrail_testing.md)**: Evaluate guardrail effectiveness and false positive rates.
8.  **[Interpreting Spikee Results](./docs/08_interpreting_results.md)**: Understand test reports and performance metrics.
9.  **[Generating Custom Datasets with an LLM](./docs/09_llm_dataset_generation.md)**: Create tailored datasets for specific use cases.
<<<<<<< HEAD
10. **[Adaptive Random Suffix Attack](./docs/10_adaptive_rsa.md)**: Advanced attack using log-probabilities and adaptive optimization.
=======
>>>>>>> d260a66f
---

## 1. Installation

Install `spikee` directly from PyPI.

```bash
pip install spikee
```

To ensure a clean installation when upgrading, use the `--force-reinstall` flag (*this helps a lot removing deprecated files/datasets that would otherwise persist*):
```bash
pip install --upgrade --force-reinstall spikee
```

### 1.2 Local Installation (From Source)

```bash
git clone https://github.com/ReversecLabs/spikee.git
cd spikee
python3 -m venv env
source env/bin/activate
pip install .
```

### 1.3 Local Inference Dependencies

For targets requiring local model inference:

```bash
pip install -r requirements-local-inference.txt
```

---

## 2. Core Workflow: A Practical Guide

### Step 1: Initialize a Workspace

Create a project directory and initialize it. This sets up the folder structure and dataset files.

```bash
mkdir my-spikee-project
cd my-spikee-project
spikee init
```

### Step 2: Explore Available Components

Use `spikee list` to see what seeds, targets, plugins, and attacks are available in your workspace (both local and built-in).

```bash
spikee list seeds 
spikee list plugins
spikee list judges     
spikee list datasets     
spikee list targets    
spikee list attacks    
```

### Step 3: Choose a Scenario and Generate a Dataset

Your testing scenario determines what kind of testing dataset you need to generate.

#### Scenario A: Testing a Standalone LLM
When you test an LLM directly, you control the entire prompt. This is ideal for assessing a model's general resilience to jailbreaks and harmful instructions.

*   **What to Generate:** A *full prompt*, which includes a task (like "Summarize this: <data>"), the data containing the prompt injection or jailbreak, and optionally a system message.
*   **How to Generate:** Use the default `--format full-prompt` and optionally `--include-system-message`. The `datasets/seeds-cybersec-2025-04` folder provides a great starting point with diverse jailbreaks and attack instructions.

```bash
spikee generate --seed-folder datasets/seeds-cybersec-2025-04
```

This will generate the dataset in JSONL format: `datasets/cybersec-2025-04-full-prompt-dataset-TIMESTAMP.jsonl`.

#### Scenario B: Testing an LLM Application 
When you test an application (like a chatbot or an email summarizer), the application itself builds the final prompt. Your input is just one part of it, which could be a prompt or data (such as documents/emails).

*   **What to Generate:** Just the *user prompt* or *document* with the attack payload (e.g., the body of an email containing a prompt injection).
*   **How to Generate:** Use `--format document`.

```bash
spikee generate --seed-folder datasets/seeds-cybersec-2025-04 --format document
```

This will generate the dataset in JSONL format: `datasets/cybersec-2025-04-document-dataset-TIMESTAMP.jsonl`.

#### Bonus: Including standalone attacks
The `generate` command we saw before composes a dataset by combining documents with jailbreaks and instructions. However, some datasets - such as `seeds-simsonsun-high-quality-jailbreaks` and `in-the-wild-jailbreak-prompts` - contain a static list of ready-to-use attack prompts. To include those in the generated dataset, we use `--standalone-attacks`:

```bash
spikee generate --seed-folder datasets/seeds-simsonsun-high-quality-jailbreaks \
                --standalone-attacks datasets/seeds-simsonsun-high-quality-jailbreaks/standalone_attacks.jsonl \
```


### Step 4: Test a Target

`spikee test` runs your dataset against a target. First, rename `.env-example` to `.env` and add any necessary API keys.

#### A. Basic LLM Test
This command tests gpt-4o-mini via the OpenAI API using the dataset generated in Scenario A (require `OPENAI_API_KEY` in `.env`).

```bash
spikee test --dataset datasets/cybersec-2025-04-full-prompt-dataset-*.jsonl \
            --target openai_api \
            --target-options gpt-4o-mini
```

> **How is attack success determined? With Judges.**
>
> The `cybersec-2025-04` dataset contains attacks whose success can be verified automatically by searching for specific "canary" words or matching regular expressions in the response (such as the presence of a *Markdown image*).
>
> For more complex goals, like checking for harmful content or policy violations, Spikee can use more complex **Judges**. These are Python modules that evaluate the target's response. We include simple LLM-based judges that can assess if a response meets a given criteria. See the **[Judges documentation](./docs/06_judges.md)** to learn more.

#### B. Testing a Custom LLM Application
To test an LLM application, you must create a custom **Target script**. This Python script, placed in the `targets/` directory in your workspace, tells Spikee how to send data to the application and receive its response. For details, see the **[Creating Custom Targets](./docs/03_custom_targets.md)** guide.

```bash
# Test a custom email application using malicious documents and your custom target
spikee test --dataset datasets/llm-mailbox-document-dataset-*.jsonl \
            --target llm_mailbox
```

> Especially when testing LLM applications, it's useful to create a custom dataset tailored to the specific use case. In the sample case of the LLM Webmail application, we create a custom dataset stating from `cybersec-2025-04`, that only focusses on testing exfiltration of confidential information via mardown images. Check this tutorial for more information: https://labs.reversec.com/posts/2025/01/spikee-testing-llm-applications-for-prompt-injection

#### C. Enhancing Tests with Attacks
If static prompts fail, use `--attack` to run iterative scripts that modifies the prompt/documents until they succeed (or run out of iterations).

```bash
# Best of N attack
spikee test --dataset datasets/dataset-name.jsonl \
            --target openai_api \
            --attack best_of_n --attack-iterations 25
```

```bash
# Anti spotlighting attack
spikee test --dataset datasets/dataset-name.jsonl \
            --target openai_api \
            --attack anti_spotlighting --attack-iterations 50
```

Some attacks, like `prompt decompositoion` support options, such as whih LLM to use to generate attack prompt variations:
```bash
spikee test --dataset datasets/dataset-name.jsonl \
            --target openai_api \
            --attack prompt_decomposition --attack-iterations 50 -attack-options 'mode=ollama-llama3.2'
```

#### C. Testing a Sample of a Large Dataset
For large datasets, or when operating under time and cost constraints, you can test a random subset of the dataset using the `--sample` flag.

By default, Spikee uses a static seed for sampling. This means that running the same command multiple times will always select the **same random sample**, ensuring your tests are reproducible. This is useful for regression testing.

```bash
# Test a reproducible 15% sample of a large dataset.
# This will select the same 15% of entries every time you run it.
spikee test --dataset datasets/large-dataset.jsonl \
            --target openai_api \
            --sample 0.15
```

If you need a different sample for each run, or want to use your own seed for reproducibility across different machines or setups, you can use the `--sample-seed` flag.

```bash
# Use a custom seed for a different reproducible sample
spikee test --dataset datasets/large-dataset.jsonl \
            --target openai_api \
            --sample 0.1 \
            --sample-seed 123

# Use a truly random sample on each run
spikee test --dataset datasets/large-dataset.jsonl \
            --target openai_api \
            --sample 0.1 \
            --sample-seed random
```

#### D. Evaluating Guardrails
When you're testing an LLM application, you're automatically testing any guardrail that the developers of the application have applied. Howeer, sometimes you might want to test individual guardrails in isolation.

**1. Testing a Prompt Injection Guardrail:**
To test a guardrail's ability to block general jailbreaks, you could use a broad dataset like `in-the-wild-jailbreak-prompts`, or a more high-quality, focussed one like `seeds-simsonsun-high-quality-jailbreaks`.

```bash
# Test Meta's Prompt Guard against jailbreaks
spikee generate --seed-folder datasets/seeds-simsonsun-high-quality-jailbreaks \
                --standalone-attacks datasets/seeds-in-the-wild-jailbreak-prompts/standalone_attacks.jsonl \

spikee test --dataset datasets/simsonsun-high-quality-jailbreaks-*.jsonl \
            --target prompt_guard_jailbreak
```

The output of this will tell you whether a particular prompt in the dataset bypassed the guardrial. *This doesn't mean the jailbreak would succeed against an LLM, but simply that it would not be blocked by a guardrail*.

**2. Testing a Topical Guardrail:**
To test a guardrail that blocks specific topics (like financial advice), use a purpose-built dataset, like the sample one that can be generated from these seeds: `seeds-investment-advice`.

```bash
spikee generate --seed-folder datasets/seeds-investment-advice \
                --standalone-attacks datasets/seeds-investment-advice/standalone_attacks.jsonl \
                --include-system-message \
                --format document
```

Notice that here we use `--format document`, as we just want to generate the raw prompts/queries from the seed folder, we don't want to add additional prompts. Also notice that we use `--include-system-message`, as the topical guardrail will use this to determine whether the input aligns wit hthe system_message rules.

```bash
spikee test --dataset datasets/investment-advice-document-sys-dataset-TIMESTAMP.jsonl \
            --target nvidia_nemoguard_topic_control
```

### Step 5: Analyze the Results

Use `spikee results analyze` to get a statistical summary of the test run.

```bash
# Analyze the most recent results file for the openai_api target
spikee results analyze --result-file results/results_openai_api-gpt-4o-mini_*.jsonl
```
This command provides an overview of the success rate and detailed breakdowns by attack type, helping you identify specific weaknesses.

---

## 3. Contributing

Contributions are welcome. Please feel free to submit bug fixes, new modules (Targets, Plugins, Attacks, Judges), or dataset seeds via GitHub pull requests.

### Questions or Feedback?

File an issue on the [GitHub repository](https://github.com/ReversecLabs/spikee).<|MERGE_RESOLUTION|>--- conflicted
+++ resolved
@@ -70,10 +70,7 @@
 7.  **[Testing Guardrails](./docs/07_guardrail_testing.md)**: Evaluate guardrail effectiveness and false positive rates.
 8.  **[Interpreting Spikee Results](./docs/08_interpreting_results.md)**: Understand test reports and performance metrics.
 9.  **[Generating Custom Datasets with an LLM](./docs/09_llm_dataset_generation.md)**: Create tailored datasets for specific use cases.
-<<<<<<< HEAD
 10. **[Adaptive Random Suffix Attack](./docs/10_adaptive_rsa.md)**: Advanced attack using log-probabilities and adaptive optimization.
-=======
->>>>>>> d260a66f
 ---
 
 ## 1. Installation
